"""
Methods for generating features for AlphaFold. Includes MSA and template 
generation
"""

import os
import requests
import time
import random
import tarfile
import copy
import numpy as np
import pathlib
import logging
import shutil
from alphafold.data import parsers
from alphafold.data import pipeline
from alphafold.data import pipeline_multimer
from alphafold.data import feature_processing
from alphafold.data import templates
from alphafold.data import msa_pairing
from alphafold.data.tools import hhsearch
from alphafold.common import protein
from alphafold.notebooks import notebook_utils
from typing import Sequence, Optional, Dict, Tuple, MutableMapping, Union

from utils import template_utils, utils

logger = logging.getLogger('features')

# (filename, [sequence])
CleanQuery = Tuple[str, str]

# {sequence: (raw MSA, raw templates)}
RawInput = Dict[str, Tuple[str, str]]

def getRawInputs(
        queries: Sequence[CleanQuery],
        msa_mode: str,
        use_filter: bool = True,
        use_templates: bool = False,
        custom_msa_path: Optional[str] = None,
        insert_msa_gaps: bool = False,
        custom_template_path: Optional[str] = None,
        output_dir: str = '',
        design_run: bool = False,
        proc_id: Optional[int] = None) -> RawInput:
    """ Computes and gathers raw a3m lines and template paths for the list of 
        queries. 
    """
    raw_inputs = {}
    
    # Gather unique sequences to run MMseqs2 in a batch.
    unique_sequences = []
    for query in queries:
        filename = query[0]
        seqs = query[1]
        
        for seq in seqs:
            if seq not in unique_sequences:
                unique_sequences.append(seq)

    # CUSTOM TEMPLATES ARE A WORK IN PROGRESS!
    custom_templates = {}
    #if custom_template_path is not None:
        #custom_templates.update(
            #getCustomTemplateDict(fasta_query, custom_template_path))
                
    # If a custom msas provided, parse and keep track of them.
    custom_msas = {}
    if custom_msa_path is not None:
        custom_msas.update(getCustomMSADict(custom_msa_path))
    
        if insert_msa_gaps:
            new_custom_msas = {}
            for msa_seq in custom_msas:
                for input_seq in unique_sequences:
                    if msa_seq in input_seq:
                        n_gaps = len(input_seq) - len(msa_seq)
                        if n_gaps > 0:
                            prepend_append = input_seq.split(msa_seq)
                            assert len(prepend_append) == 2, "Uh.. something weird at the insert gap spot."
                            n_prepend = len(prepend_append[0])
                            n_append = len(prepend_append[1])
                            old_a3m = custom_msas[msa_seq]
                            old_a3m_lines = old_a3m.split('\n')

                            new_lines = []
                            update = False
                            first = True
                            for old_line in old_a3m_lines:
                                if update:
                                    if first:
                                        new_lines.append(input_seq)
                                        update = False
                                        first = False
                                    else:
                                        new_lines.append('-'*n_prepend + old_line + '-'*n_append)
                                        update = False
                                else:
                                    if old_line[0] == '>':
                                        update = True
                                    new_lines.append(old_line)

<<<<<<< HEAD
                            custom_msas[input_seq] = '\n'.join(new_lines)
=======
                            new_custom_msas[input_seq] = '\n'.join(new_lines)
                            
            custom_msas = new_custom_msas
>>>>>>> efa3291a

    # If not using templates and custom MSA provided, remove sequence from
    # MMseqs2 queue.
    if not use_templates and custom_msas != {}:
        for sequence in custom_msas:
            if sequence in unique_sequences:
                unique_sequences.remove(sequence)

    # If we want MSAs or need templates, let's run MMseqs2.            
    if msa_mode != 'single_sequence' and unique_sequences != []:
        use_env = True if msa_mode == 'MMseqs2-U+E' else False

        if proc_id is not None:
            prefix = f'{os.path.join(output_dir, "mmseqs2")}_{proc_id}'
        else:
            prefix = f'{os.path.join(output_dir, "mmseqs2")}'
        #print('features::getRawInputs:', prefix)
        a3m_lines, template_paths = runMMseqs2(
            prefix=prefix,
            sequences=unique_sequences,
            use_env=use_env,
            use_filter=use_filter,
            use_templates=use_templates)
        if design_run:
            if use_filter:
                mode = 'env' if use_env else 'all'
            else:
                mode = 'env-nofilter' if use_env else 'nofilter'
            out_dir = f'{prefix}_{mode}'
            shutil.rmtree(out_dir)
    else:
        a3m_lines = []
        template_paths = []
        for seq in unique_sequences:
            a3m_lines.append(f'>1\n{seq}\n')
            template_paths.append(None)

    # Store MMseqs2 output into dictionary.
    for a3m, templates in zip(a3m_lines, template_paths):
        sequence = a3m.splitlines()[1]
        raw_inputs[sequence] = (a3m, templates)

    # Update with potential custom MSAs.
    for sequence in custom_msas:
        if sequence in raw_inputs:
            templates = raw_inputs[sequence][1]
            raw_inputs[sequence] = (custom_msas[sequence], templates)
        else:
            raw_inputs.update({sequence: (custom_msas[sequence], None)})

    # Update with potential custom templates.
    for sequence in custom_templates:
        if sequence in raw_inputs:
            a3m_lines = raw_inputs[sequence][0]
            templates = raw_inputs[sequence][1]
            if templates is None:
                templates = custom_templates[sequence]
            elif isinstance(templates, list):
                templates = custom_templates[sequence] + templates
            else:
                raise ValueError(f'Something fishy is going on... for sequence '
                                 f'{sequence} the MMseqs2 templates are '
                                 f'{templates}.')
            raw_inputs[sequence] = (a3m_lines, templates)
        
    return raw_inputs


def runMMseqs2(
        prefix: str,
        sequences: Union[Sequence[str], str],
        use_env: bool = True,
        use_filter: bool = True,
        use_templates: bool = False,
        num_templates: int = 20,
        use_pairing: bool = False,
        host_url: str = 'https://api.colabfold.com'
        ) -> Tuple[Sequence[str], Sequence[Optional[str]]]:
    """ Computes MSAs and templates by querying MMseqs2 API. """

    submission_endpoint = 'ticket/pair' if use_pairing else 'ticket/msa'
    
    def submit(seqs: Sequence[str], mode: str, N=101) -> Dict[str, str]:
        """ Submits a query of sequences to MMseqs2 API. """

        n, query = N, ''
        for seq in seqs:
            query += f'>{n}\n{seq}\n'
            n += 1

        res = requests.post(f'{host_url}/{submission_endpoint}',
                            data={'q': query, 'mode': mode})
        try:
            out = res.json()
        except ValueError:
            out = {'status': 'ERROR'}

        return out

    def status(ID: int) -> Dict[str, str]:
        """ Obtains the status of a submitted query. """
        res = requests.get(f'{host_url}/ticket/{ID}')
        try:
            out = res.json()
        except ValueError:
            out = {'status': 'ERROR'}

        return out

    def download(ID: int, path: str) -> None:
        """ Downloads the completed MMseqs2 query. """
        res = requests.get(f'{host_url}/result/download/{ID}')
        with open(path, 'wb') as out:
            out.write(res.content)

    # Make input sequence a list if not already.
    sequences = [sequences] if isinstance(sequences, str) else sequences
            
    # Set the mode for MMseqs2.
    if use_filter:
        mode = 'env' if use_env else 'all'
    else:
        mode = 'env-nofilter' if use_env else 'nofilter'

    # Set up output path.
    out_path = f'{prefix}_{mode}'
    os.makedirs(out_path, exist_ok=True)
    tar_gz_file = os.path.join(out_path, 'out.tar.gz')
    N, REDO = 101, True

    # Deduplicate and keep track of order.
    unique_seqs = []
    [unique_seqs.append(seq) for seq in sequences if seq not in unique_seqs]
    Ms = [N + unique_seqs.index(seq) for seq in sequences]

    # Call MMseqs2 API.
    if not os.path.isfile(tar_gz_file):
        while REDO:
            # Resubmit job until it goes through
            out = submit(seqs=unique_seqs, mode=mode, N=N)
            while out['status'] in ['UNKNOWN', 'RATELIMIT']:
                # Resubmit
                time.sleep(5 + random.randint(0, 5))
                out = submit(seqs=unique_seqs, mode=mode, N=N)

            if out['status'] == 'ERROR':
                raise Exception('MMseqs2 API is giving errors. Please confirm '
                                'your input is a valid protein sequence. If '
                                'error persists, please try again in an hour.')

            if out['status'] == 'MAINTENANCE':
                raise Exception('MMseqs2 API is undergoing maintenance. Please '
                                'try again in a few minutes.')
                
            # Wait for job to finish
            ID = out['id']
            while out['status'] in ['UNKNOWN', 'RUNNING', 'PENDING']:
                time.sleep(5 + random.randint(0, 5))
                out = status(ID)

            if out['status'] == 'COMPLETE':
                REDO = False

            if out['status'] == 'ERROR':
                REDO = False
                raise Exception('MMseqs2 API is giving errors. Please confirm '
                                'your input is a valid protein sequence. If '
                                'error persists, please try again in an hour.')
        # Download results
        download(ID, tar_gz_file)

    # Get and extract a list of .a3m files.
    if use_pairing:
        a3m_files = [os.path.join(out_path, 'pair.a3m')]
    else:
        a3m_files = [os.path.join(out_path, 'uniref.a3m')]
    if use_env:
        a3m_files.append(
            os.path.join(out_path, 'bfd.mgnify30.metaeuk30.smag30.a3m'))
    if not os.path.isfile(a3m_files[0]):
        with tarfile.open(tar_gz_file) as tar_gz:
            tar_gz.extractall(out_path)

    # Get templates if necessary.
    if use_templates:
        templates = {}
        
        # Read MMseqs2 template outputs and sort templates based on query seq.
        with open(os.path.join(out_path, 'pdb70.m8'), 'r') as f:
            for line in f:
                p = line.rstrip().split()
                M, pdb = p[0], p[1]
                M = int(M)
                if M not in templates:
                    templates[M] = []
                templates[M].append(pdb)

        # Obtain template structures and data files
        template_paths = {}
        for k, TMPL in templates.items():
            TMPL_PATH = os.path.join(prefix+'_'+mode, f'templates_{k}')
            if not os.path.isdir(TMPL_PATH):
                os.mkdir(TMPL_PATH)
                TMPL_LINE = ','.join(TMPL[:num_templates])
                # Obtain the .cif and data files for the templates
                os.system(
                    f'curl -s -L {host_url}/template/{TMPL_LINE} '
                    f'| tar xzf - -C {TMPL_PATH}/')
                # Rename data files
                os.system(
                    f'cp {TMPL_PATH}/pdb70_a3m.ffindex '
                    f'{TMPL_PATH}/pdb70_cs219.ffindex')
                os.system(f'touch {TMPL_PATH}/pdb70_cs219.ffdata')
            template_paths[k] = TMPL_PATH

    # Gather .a3m lines.
    a3m_lines = {}
    for a3m_file in a3m_files:
        update_M, M = True, None
        with open(a3m_file, 'r') as f:
            for line in f:
                if len(line) > 0:
                    # Replace NULL values
                    if '\x00' in line:
                        line = line.replace('\x00', '')
                        update_M = True
                    if line.startswith('>') and update_M:
                        M = int(line[1:].rstrip())
                        update_M = False
                        if M not in a3m_lines:
                            a3m_lines[M] = []
                    a3m_lines[M].append(line)

    # Return results.
    a3m_lines = [''.join(a3m_lines[n]) for n in Ms]

    if use_templates:
        template_paths_ = []
        for n in Ms:
            if n not in template_paths:
                template_paths_.append(None)
            else:
                template_paths_.append(template_paths[n])
        template_paths = template_paths_
    else:
        template_paths = []
        for n in Ms:
            template_paths.append(None)

    if isinstance(sequences, str):
        return (a3m_lines[0], template_paths[0])
    else:
        return (a3m_lines, template_paths)


def getCustomTemplateDict(
        query_fasta: str, custom_template_path: str) -> Dict[str, str]:

    custom_template_dict = {}

    onlyfiles = [f for f in os.listdir(custom_template_path)
                 if os.path.isfile(os.path.join(custom_template_path, f))]
    for filename in onlyfiles:
        extension = filename.split('.')[-1]
        if extension == 'pdb':
            with open(os.path.join(custom_template_path, filename)) as f:
                pdb_lines = f.read()

            protein_obj = protein.from_pdb_string(pdb_lines)
            int_seq = protein_obj.aatype
            seq = ''
            for int_res in int_seq:
                seq += residue_constants.restypes_with_x[int_res]

            custom_template_dict.update({seq: filename})

    if custom_template_dict == {}:
        raise ValueError(f'No .pdb files were detected in the custom template '
                         f'path: {custom_template_path}.')
            
    n, template_fasta = 1, ''
    template_idx_2_file = {}
    for seq in custom_template_dict:
        template_fasta += f'>template_{n}\n{seq}\n'
        template_idx_2_file.update({f'template_{n}': custom_template_dict[seq]})
        n += 1

    query_idx_2_seq = {}
    new_idx = False
    for line in query_fasta.splitlines():
        if line.startswith('>'):
            query_idx = line[1:]
            new_idx = True
        elif not line:
            continue
        else:
            if new_idx:
                query_idx_2_seq.update({query_idx: line})
                new_idx = False

    os.mkdirs('tmp', exist_ok=True)

    query_path = os.path.join('tmp', 'query.fasta')
    with open(query_path, 'w') as f:
        f.write(query_fasta)
    template_path = os.path.join('tmp', 'template.fasta')
    with open(template_path, 'w') as f:
        f.write(template_fasta)
    aln_path = os.path.join('tmp', 'alnResult.m8')
    os.system(f'mmseqs easy-search {query_path} {template_path} {aln_path} tmp')

    templates = {}
    with open(aln_path, 'r') as f:
        for line in f:
            p = line.rstrip().split()
            query_idx, template_idx = p[0], p[1]
            query_idx = int(query_idx)
            if query_idx not in templates:
                templates[query_idx] = []
            templates[query_idx].append(template_idx)

    custom_template_dict = {}
    for query, template_list in templates.items():
        template_files = []
        for template in template_list:
            template_files.append(template_idx_2_file[template])
        custom_template_dict.update({query_idx_2_seq[query]: template_files})

    return custom_template_dict
        
            
def getCustomMSADict(custom_msa_path: str) -> Dict[str, str]:

    custom_msa_dict = {}
    
    onlyfiles = [f for f in os.listdir(custom_msa_path)
                 if os.path.isfile(os.path.join(custom_msa_path, f))]

    custom_msa_dict = {}
    
    for filename in onlyfiles:
        extension = filename.split('.')[-1]
        if extension == 'a3m':
            with open(os.path.join(custom_msa_path, filename)) as f:
                a3m_lines = f.read()
            
            update_seq, seq = True, None
            capture_seq = False
            for line in a3m_lines.splitlines():
                if len(line) > 0:
                    if '\x00' in line:
                        line = line.replace('\x00', '')
                        update_seq = True
                    if line.startswith('>') and update_seq:
                        capture_seq = True
                        update_seq = False
                        header = line
                        continue
                    if capture_seq:
                        seq = line.rstrip()
                        capture_seq = False
                        if seq not in custom_msa_dict:
                            custom_msa_dict[seq] = [header]
                        else:
                            continue

                    if len(line) > 0:
                        custom_msa_dict[seq].append(line)
    
    for seq in custom_msa_dict:
        custom_msa_dict[seq] = '\n'.join(custom_msa_dict[seq])

            #if sequence in custom_msa_dict:
            #    raise ValueError(
            #        f'Multiple custom MSAs found for the sequence the same '
            #        f'sequence: {sequence}. There can only be one custom MSA '
            #        f'per sequence.')

    if custom_msa_dict == {}:
        raise ValueError(
            f'No custom MSAs detected in {custom_msa_path}. Double-check the '
            f'path or no not provide the --custom_msa_path argument. Note that'
            f'custom MSAs must be in .a3m format')
    
    return custom_msa_dict
    

def getMSA(
        sequence: str,
        raw_inputs_from_sequence: RawInput) -> parsers.Msa:

    # Get single-chain MSA.
    raw_inputs = copy.deepcopy(raw_inputs_from_sequence[sequence])
    a3m_lines = raw_inputs[0]
    template_paths = raw_inputs[1]

    return [parsers.parse_a3m(a3m_string=a3m_lines)]


def getUniprotMSA(
        sequence: str,
        raw_inputs_from_sequence: Optional[RawInput] = None,
        ) -> parsers.Msa:
    """ This function essentially creates an MSA with no information. This 
    needs to be updated once Uniprot can be searched with MMseqs2. """

    logger.warning('AF2 is using an empty UniProt MSA. Results may not be '
                   'as accurate. This will be changed in the future.')
    
    # Get uniprot MSA
    a3m = f'>{utils.get_hash(sequence)}\n{sequence}\n'

    uniprot_msa = [parsers.parse_a3m(a3m_string=a3m)]

    return uniprot_msa


def getChainFeatures(
        sequences: Sequence[str],
        raw_inputs: RawInput,
        use_templates: bool = False,
        use_multimer = True) -> MutableMapping[str, pipeline.FeatureDict]:
    features_for_chain = {}
    #print(sequences)
    if len(sequences) == 1 or use_multimer:
        for sequence_idx, sequence in enumerate(sequences):
            feature_dict = {}
            # Get sequence features
            feature_dict.update(pipeline.make_sequence_features(
                sequence=sequence, description='query', num_res=len(sequence)))

            # Get MSA features
            msa = getMSA(
                sequence=sequence, raw_inputs_from_sequence=raw_inputs)
            feature_dict.update(pipeline.make_msa_features(msas=msa))

            if len(set(sequences)) > 1:
                uniprot_msa = getUniprotMSA(
                    sequence=sequence)
                valid_feats = msa_pairing.MSA_FEATURES + (
                    'msa_uniprot_accession_identifiers',
                    'msa_species_identifiers',
                )
                all_seq_features = {
                    f'{k}_all_seq': v for
                    k, v in pipeline.make_msa_features(uniprot_msa).items()
                    if k in valid_feats}
                feature_dict.update(all_seq_features)
        
            # Get template features
            if use_templates:
                new_raw_inputs = copy.deepcopy(raw_inputs[sequence])
                a3m = new_raw_inputs[0]
                template = new_raw_inputs[1]

                if template == None:
                    feature_dict.update(
                        notebook_utils.empty_placeholder_template_features(
                            num_templates=0, num_res=len(sequence)))
                else:
                    temp_feats = make_template(sequence, a3m, template)
                    
                    empty_temp = False
                    for k in temp_feats:
                        if temp_feats[k].size == 0:
                            empty_temp = True
                            break
                    
                    if empty_temp:
                        feature_dict.update(
                            notebook_utils.empty_placeholder_template_features(
                                num_templates=0, num_res=len(sequence)))
                    else:
                        feature_dict.update(temp_feats)
            else:
                feature_dict.update(
                    notebook_utils.empty_placeholder_template_features(
                        num_templates=0, num_res=len(sequence)))

            features_for_chain[
                protein.PDB_CHAIN_IDS[sequence_idx]] = feature_dict
    else:
        feature_dict = {}

        a3m_lines = pair_msa(sequences, raw_inputs)

        total_sequence = ''
        Ls = []
        for sequence in sequences:
            total_sequence += sequence
            Ls.append(len(sequence))

        msa = parsers.parse_a3m(a3m_lines)

        # Sequence features.
        feature_dict.update(
            pipeline.make_sequence_features(
                sequence=total_sequence, description='none', num_res=len(total_sequence)))

        # MSA features.
        feature_dict.update(
            pipeline.make_msa_features([msa]))

        # Template features.
        feature_dict.update(
            notebook_utils.empty_placeholder_template_features(
                num_templates=0, num_res=len(sequence)))

        feature_dict['residue_index'] = chain_break(feature_dict['residue_index'], Ls)
        feature_dict['asym_id'] = np.array(
            [int(n) for n, l in enumerate(Ls) for _ in range(0, l)])

        features_for_chain[
                protein.PDB_CHAIN_IDS[0]] = feature_dict
        
    return features_for_chain


def chain_break(idx_res, Ls, length=200):
    L_prev = 0
    for L_i in Ls[:-1]:
        idx_res[L_prev+L_i:] += length
        L_prev += L_i

    return idx_res


def pair_msa(sequences: Sequence[str], raw_inputs: RawInput) -> parsers.Msa:
    unique_seqs = []
    for seq in sequences:
        if seq not in unique_seqs:
            unique_seqs.append(seq)

    seqs_cardinality = [0]*len(unique_seqs)
    for seq in sequences:
        seq_idx = unique_seqs.index(seq)
        seqs_cardinality[seq_idx] += 1

    unpaired_msas = []
    for seq in unique_seqs:
        unpaired_msas.append(raw_inputs[seq][0])

    return pad_sequences(unpaired_msas, unique_seqs, seqs_cardinality)


def pad_sequences(
        a3m_lines: Sequence[str], query_sequences: Sequence[str],
        query_cardinality: Sequence[int]) -> str:
    _blank_seq = [
        ('-' * len(seq))
        for n, seq in enumerate(query_sequences)
        for _ in range(query_cardinality[n])]

    a3m_lines_combined = []
    pos = 0
    for n, seq in enumerate(query_sequences):
        for j in range(0, query_cardinality[n]):
            lines = a3m_lines[n].split('\n')
            for a3m_line in lines:
                if len(a3m_line) == 0:
                    continue
                if a3m_line.startswith('>'):
                    a3m_lines_combined.append(a3m_line)
                else:
                    a3m_lines_combined.append(
                        ''.join(_blank_seq[:pos] + [a3m_line] + _blank_seq[pos+1:]))
            pos += 1

    return '\n'.join(a3m_lines_combined)
        
            
def getInputFeatures(
        sequences: Sequence[str],
        chain_features: MutableMapping[str, pipeline.FeatureDict],
        min_num_seq: int = 512,
        use_multimer: bool = True,
        ) -> Union[pipeline.FeatureDict,
                   MutableMapping[str, pipeline.FeatureDict]]:

    if len(sequences) == 1 or not use_multimer:
        return chain_features[protein.PDB_CHAIN_IDS[0]]
    else:
        all_chain_features = {}
        for chain_id, features in chain_features.items():
            all_chain_features[
                chain_id] = pipeline_multimer.convert_monomer_features(
                    features, chain_id)

        all_chain_features = pipeline_multimer.add_assembly_features(
            all_chain_features)

        input_features = feature_processing.pair_and_merge(
            all_chain_features=all_chain_features)

        # Pad MSA to avoid zero-size extra MSA.
        return pipeline_multimer.pad_msa(input_features,
                                         min_num_seq=min_num_seq)


def make_template(
        query_sequence: str,
        a3m_lines: Sequence[str],
        template_paths: str):

    template_featurizer = template_utils.TemplateHitFeaturizer(
            mmcif_dir=template_paths,
            max_template_date='2100-01-01',
            max_hits=20,
            kalign_binary_path='kalign',
            release_dates_path=None,
            obsolete_pdbs_path=None)

    hhsearch_pdb70_runner = hhsearch.HHSearch(
        binary_path='hhsearch',
        databases=[f'{template_paths}/pdb70'])

    hhsearch_result = hhsearch_pdb70_runner.query(a3m_lines)
    hhsearch_hits = parsers.parse_hhr(hhsearch_result)
    templates_result = template_featurizer.get_templates(
        query_sequence=query_sequence,
        query_release_date=None,
        hits=hhsearch_hits)

    return templates_result.features<|MERGE_RESOLUTION|>--- conflicted
+++ resolved
@@ -101,14 +101,9 @@
                                     if old_line[0] == '>':
                                         update = True
                                     new_lines.append(old_line)
-
-<<<<<<< HEAD
-                            custom_msas[input_seq] = '\n'.join(new_lines)
-=======
                             new_custom_msas[input_seq] = '\n'.join(new_lines)
                             
             custom_msas = new_custom_msas
->>>>>>> efa3291a
 
     # If not using templates and custom MSA provided, remove sequence from
     # MMseqs2 queue.
